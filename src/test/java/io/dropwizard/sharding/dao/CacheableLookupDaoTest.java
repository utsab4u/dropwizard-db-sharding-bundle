/*
 * Copyright 2016 Santanu Sinha <santanu.sinha@gmail.com>
 *
 * Licensed under the Apache License, Version 2.0 (the "License");
 * you may not use this file except in compliance with the License.
 * You may obtain a copy of the License at
 *
 * http://www.apache.org/licenses/LICENSE-2.0
 *
 * Unless required by applicable law or agreed to in writing, software
 * distributed under the License is distributed on an "AS IS" BASIS,
 * WITHOUT WARRANTIES OR CONDITIONS OF ANY KIND, either express or implied.
 * See the License for the specific language governing permissions and
 * limitations under the License.
 *
 */

package io.dropwizard.sharding.dao;

import com.google.common.collect.ImmutableList;
import com.google.common.collect.Lists;
import io.dropwizard.sharding.caching.LookupCache;
import io.dropwizard.sharding.caching.RelationalCache;
import io.dropwizard.sharding.dao.testdata.entities.Audit;
import io.dropwizard.sharding.dao.testdata.entities.Phone;
import io.dropwizard.sharding.dao.testdata.entities.TestEntity;
import io.dropwizard.sharding.dao.testdata.entities.Transaction;
import io.dropwizard.sharding.sharding.BalancedShardManager;
import io.dropwizard.sharding.sharding.ShardManager;
import io.dropwizard.sharding.sharding.impl.ConsistentHashBucketIdExtractor;
import io.dropwizard.sharding.utils.ShardCalculator;
import org.apache.commons.lang3.StringUtils;
import org.hibernate.SessionFactory;
import org.hibernate.boot.registry.StandardServiceRegistry;
import org.hibernate.boot.registry.StandardServiceRegistryBuilder;
import org.hibernate.cfg.Configuration;
import org.hibernate.criterion.DetachedCriteria;
import org.hibernate.criterion.Restrictions;
import org.junit.After;
import org.junit.Before;
import org.junit.Test;

import java.util.HashMap;
import java.util.List;
import java.util.Map;
import java.util.Optional;

import static org.junit.Assert.*;

public class CacheableLookupDaoTest {

    private List<SessionFactory> sessionFactories = Lists.newArrayList();
    private CacheableLookupDao<TestEntity> lookupDao;
    private CacheableLookupDao<Phone> phoneDao;
    private CacheableRelationalDao<Transaction> transactionDao;
    private CacheableRelationalDao<Audit> auditDao;

    private SessionFactory buildSessionFactory(String dbName) {
        Configuration configuration = new Configuration();
        configuration.setProperty("hibernate.dialect",
                "org.hibernate.dialect.H2Dialect");
        configuration.setProperty("hibernate.connection.driver_class",
                "org.h2.Driver");
        configuration.setProperty("hibernate.connection.url", "jdbc:h2:mem:" + dbName);
        configuration.setProperty("hibernate.hbm2ddl.auto", "create");
        configuration.setProperty("hibernate.current_session_context_class", "managed");
        configuration.addAnnotatedClass(TestEntity.class);
        configuration.addAnnotatedClass(Phone.class);
        configuration.addAnnotatedClass(Transaction.class);
        configuration.addAnnotatedClass(Audit.class);

        StandardServiceRegistry serviceRegistry
                = new StandardServiceRegistryBuilder().applySettings(
                            configuration.getProperties()).build();
        return configuration.buildSessionFactory(serviceRegistry);
    }


    @Before
    public void before() {
        for (int i = 0; i < 2; i++) {
            sessionFactories.add(buildSessionFactory(String.format("db_%d", i)));
        }
<<<<<<< HEAD
        final ShardManager shardManager = new ShardManager(sessionFactories.size());
        lookupDao = new CacheableLookupDao<>(
                sessionFactories, TestEntity.class, new ShardCalculator<>(shardManager, new ConsistentHashBucketIdExtractor<>()), new LookupCache<TestEntity>() {
=======
        final ShardManager shardManager = new BalancedShardManager(sessionFactories.size());
        lookupDao = new CacheableLookupDao<>(sessionFactories, TestEntity.class, shardManager, new ConsistentHashBucketIdExtractor<>(
                shardManager), new LookupCache<TestEntity>() {
>>>>>>> 70295f6a

            private Map<String, TestEntity> cache = new HashMap<>();

            @Override
            public void put(String key, TestEntity entity) {
                cache.put(key, entity);
            }

            @Override
            public boolean exists(String key) {
                return cache.containsKey(key);
            }

            @Override
            public TestEntity get(String key) {
                return cache.get(key);
            }
        });
<<<<<<< HEAD
        phoneDao = new CacheableLookupDao<>(sessionFactories, Phone.class, new ShardCalculator<>(shardManager, new ConsistentHashBucketIdExtractor<>()), new LookupCache<Phone>() {
=======
        phoneDao = new CacheableLookupDao<>(sessionFactories, Phone.class, shardManager, new ConsistentHashBucketIdExtractor<>(
                shardManager), new LookupCache<Phone>() {
>>>>>>> 70295f6a

            private Map<String, Phone> cache = new HashMap<>();

            @Override
            public void put(String key, Phone entity) {
                cache.put(key, entity);
            }

            @Override
            public boolean exists(String key) {
                return cache.containsKey(key);
            }

            @Override
            public Phone get(String key) {
                return cache.get(key);
            }
        });
<<<<<<< HEAD
        transactionDao = new CacheableRelationalDao<>(sessionFactories, Transaction.class, new ShardCalculator<>(shardManager, new ConsistentHashBucketIdExtractor<>()), new RelationalCache<Transaction>() {
=======
        transactionDao = new CacheableRelationalDao<>(sessionFactories, Transaction.class, shardManager, new ConsistentHashBucketIdExtractor<>(
                shardManager), new RelationalCache<Transaction>() {
>>>>>>> 70295f6a

            private Map<String, Object> cache = new HashMap<>();

            @Override
            public void put(String parentKey, Object key, Transaction entity) {
                cache.put(StringUtils.join(parentKey, key, ':'), entity);
            }

            @Override
            public void put(String parentKey, List<Transaction> entities) {
                cache.put(parentKey, entities);
            }

            @Override
            public void put(String parentKey, int first, int numResults, List<Transaction> entities) {
                cache.put(StringUtils.join(parentKey, first, numResults, ':'), entities);
            }

            @Override
            public boolean exists(String parentKey, Object key) {
                return cache.containsKey(StringUtils.join(parentKey, key, ':'));
            }

            @Override
            public Transaction get(String parentKey, Object key) {
                return (Transaction) cache.get(StringUtils.join(parentKey, key, ':'));
            }

            @Override
            public List<Transaction> select(String parentKey) {
                return (List<Transaction>) cache.get(parentKey);
            }

            @Override
            public List<Transaction> select(String parentKey, int first, int numResults) {
                return (List<Transaction>) cache.get(StringUtils.join(parentKey, first, numResults, ':'));
            }
        });
<<<<<<< HEAD
        auditDao = new CacheableRelationalDao<>(sessionFactories, Audit.class, new ShardCalculator<>(shardManager, new ConsistentHashBucketIdExtractor<>()), new RelationalCache<Audit>() {
=======
        auditDao = new CacheableRelationalDao<>(sessionFactories, Audit.class, shardManager, new ConsistentHashBucketIdExtractor<>(
                shardManager), new RelationalCache<Audit>() {
>>>>>>> 70295f6a

            private Map<String, Object> cache = new HashMap<>();

            @Override
            public void put(String parentKey, Object key, Audit entity) {
                cache.put(StringUtils.join(parentKey, key, ':'), entity);
            }

            @Override
            public void put(String parentKey, List<Audit> entities) {
                cache.put(parentKey, entities);
            }

            @Override
            public void put(String parentKey, int first, int numResults, List<Audit> entities) {
                cache.put(StringUtils.join(parentKey, first, numResults, ':'), entities);
            }

            @Override
            public boolean exists(String parentKey, Object key) {
                return cache.containsKey(StringUtils.join(parentKey, key, ':'));
            }

            @Override
            public Audit get(String parentKey, Object key) {
                return (Audit) cache.get(StringUtils.join(parentKey, key, ':'));
            }

            @Override
            public List<Audit> select(String parentKey) {
                return (List<Audit>) cache.get(parentKey);
            }

            @Override
            public List<Audit> select(String parentKey, int first, int numResults) {
                return (List<Audit>) cache.get(StringUtils.join(parentKey, first, numResults, ':'));
            }
        });
    }

    @After
    public void after() {
        sessionFactories.forEach(SessionFactory::close);
    }

    @Test
    public void testSave() throws Exception {
        TestEntity testEntity = TestEntity.builder()
                                    .externalId("testId")
                                    .text("Some Text")
                                    .build();
        lookupDao.save(testEntity);

        assertEquals(true, lookupDao.exists("testId"));
        assertEquals(false, lookupDao.exists("testId1"));
        Optional<TestEntity> result = lookupDao.get("testId");
        assertEquals("Some Text", result.get().getText());

        testEntity.setText("Some New Text");
        lookupDao.save(testEntity);
        result = lookupDao.get("testId");
        assertEquals("Some New Text", result.get().getText());

        boolean updateStatus = lookupDao.update("testId", entity -> {
            if(entity.isPresent()) {
                TestEntity e = entity.get();
                e.setText("Updated text");
                return e;
            }
            return null;
        });

        assertTrue(updateStatus);
        result = lookupDao.get("testId");
        assertEquals("Updated text", result.get().getText());

        updateStatus = lookupDao.update("testIdxxx", entity -> {
            if(entity.isPresent()) {
                TestEntity e = entity.get();
                e.setText("Updated text");
                return e;
            }
            return null;
        });

        assertFalse(updateStatus);
    }

    @Test
    public void testScatterGather() throws Exception {
        List<TestEntity> results = lookupDao.scatterGather(DetachedCriteria.forClass(TestEntity.class)
                .add(Restrictions.eq("externalId", "testId")));
        assertTrue(results.isEmpty());

        TestEntity testEntity = TestEntity.builder()
                .externalId("testId")
                .text("Some Text")
                .build();
        lookupDao.save(testEntity);
        results = lookupDao.scatterGather(DetachedCriteria.forClass(TestEntity.class)
                .add(Restrictions.eq("externalId", "testId")));
        assertFalse(results.isEmpty());
        assertEquals("Some Text", results.get(0).getText());
    }

    @Test
    public void testSaveInParentBucket() throws Exception {
        final String phoneNumber = "9830968020";

        Phone phone = Phone.builder()
                            .phone(phoneNumber)
                            .build();

        Phone savedPhone = phoneDao.save(phone).get();

        Transaction transaction = Transaction.builder()
                                    .transactionId("testTxn")
                                    .to("9830703153")
                                    .amount(100)
                                    .phone(savedPhone)
                                    .build();

        transactionDao.save(savedPhone.getPhone(), transaction).get();
        {
            Transaction resultTx = transactionDao.get(phoneNumber, "testTxn").get();
            assertEquals(phoneNumber, resultTx.getPhone().getPhone());
            assertTrue(transactionDao.exists(phoneNumber, "testTxn"));
            assertFalse(transactionDao.exists(phoneNumber, "testTxn1"));
        }
        {
            Optional<Transaction> resultTx = transactionDao.get(phoneNumber, "testTxn1");
            assertFalse(resultTx.isPresent());
        }
        saveAudit(phoneNumber, "testTxn", "Started");
        saveAudit(phoneNumber, "testTxn", "Underway");
        saveAudit(phoneNumber, "testTxn", "Completed");

        assertEquals(3, auditDao.count(phoneNumber, DetachedCriteria.forClass(Audit.class)
                                                        .add(Restrictions.eq("transaction.transactionId", "testTxn"))));

        List<Audit> audits = auditDao.select(phoneNumber, DetachedCriteria.forClass(Audit.class)
                                                        .add(Restrictions.eq("transaction.transactionId", "testTxn")), 0, 10);
        assertEquals("Started", audits.get(0).getText());

    }

    private void saveAudit(String phone, String transaction, String text) throws Exception {
        auditDao.save(phone, Audit.builder()
                                                    .text(text)
                                                    .transaction(Transaction.builder()
                                                                    .transactionId(transaction)
                                                                    .build())
                                                    .build());
    }

    @Test
    public void testHierarchy() throws Exception {
        final String phoneNumber = "9986032019";
        saveHierarchy(phoneNumber);
        saveHierarchy("9986402019");

        List<Audit> audits = auditDao.select(phoneNumber, DetachedCriteria.forClass(Audit.class)
                .add(Restrictions.eq("transaction.transactionId", "newTxn-" + phoneNumber)), 0, 10);

        assertEquals(2, audits.size());

        List<Audit> allAudits = auditDao.scatterGather(DetachedCriteria.forClass(Audit.class), 0, 10);
        assertEquals(4, allAudits.size());
    }


    private void saveHierarchy(String phone) throws Exception {

        Transaction transaction = Transaction.builder()
                .transactionId("newTxn-" + phone)
                .amount(100)
                .to("9986402019")
                .build();

        Audit started = Audit.builder()
                            .text("Started")
                            .transaction(transaction)
                            .build();

        Audit completed = Audit.builder()
                .text("Completed")
                .transaction(transaction)
                .build();

        transaction.setAudits(ImmutableList.of(started, completed));

        transactionDao.save(phone, transaction);
    }
}<|MERGE_RESOLUTION|>--- conflicted
+++ resolved
@@ -58,9 +58,9 @@
     private SessionFactory buildSessionFactory(String dbName) {
         Configuration configuration = new Configuration();
         configuration.setProperty("hibernate.dialect",
-                "org.hibernate.dialect.H2Dialect");
+                                  "org.hibernate.dialect.H2Dialect");
         configuration.setProperty("hibernate.connection.driver_class",
-                "org.h2.Driver");
+                                  "org.h2.Driver");
         configuration.setProperty("hibernate.connection.url", "jdbc:h2:mem:" + dbName);
         configuration.setProperty("hibernate.hbm2ddl.auto", "create");
         configuration.setProperty("hibernate.current_session_context_class", "managed");
@@ -71,7 +71,8 @@
 
         StandardServiceRegistry serviceRegistry
                 = new StandardServiceRegistryBuilder().applySettings(
-                            configuration.getProperties()).build();
+                configuration.getProperties())
+                .build();
         return configuration.buildSessionFactory(serviceRegistry);
     }
 
@@ -81,145 +82,174 @@
         for (int i = 0; i < 2; i++) {
             sessionFactories.add(buildSessionFactory(String.format("db_%d", i)));
         }
-<<<<<<< HEAD
-        final ShardManager shardManager = new ShardManager(sessionFactories.size());
+        final ShardManager shardManager = new BalancedShardManager(sessionFactories.size());
         lookupDao = new CacheableLookupDao<>(
-                sessionFactories, TestEntity.class, new ShardCalculator<>(shardManager, new ConsistentHashBucketIdExtractor<>()), new LookupCache<TestEntity>() {
-=======
-        final ShardManager shardManager = new BalancedShardManager(sessionFactories.size());
-        lookupDao = new CacheableLookupDao<>(sessionFactories, TestEntity.class, shardManager, new ConsistentHashBucketIdExtractor<>(
-                shardManager), new LookupCache<TestEntity>() {
->>>>>>> 70295f6a
-
-            private Map<String, TestEntity> cache = new HashMap<>();
-
-            @Override
-            public void put(String key, TestEntity entity) {
-                cache.put(key, entity);
-            }
-
-            @Override
-            public boolean exists(String key) {
-                return cache.containsKey(key);
-            }
-
-            @Override
-            public TestEntity get(String key) {
-                return cache.get(key);
-            }
-        });
-<<<<<<< HEAD
-        phoneDao = new CacheableLookupDao<>(sessionFactories, Phone.class, new ShardCalculator<>(shardManager, new ConsistentHashBucketIdExtractor<>()), new LookupCache<Phone>() {
-=======
-        phoneDao = new CacheableLookupDao<>(sessionFactories, Phone.class, shardManager, new ConsistentHashBucketIdExtractor<>(
-                shardManager), new LookupCache<Phone>() {
->>>>>>> 70295f6a
-
-            private Map<String, Phone> cache = new HashMap<>();
-
-            @Override
-            public void put(String key, Phone entity) {
-                cache.put(key, entity);
-            }
-
-            @Override
-            public boolean exists(String key) {
-                return cache.containsKey(key);
-            }
-
-            @Override
-            public Phone get(String key) {
-                return cache.get(key);
-            }
-        });
-<<<<<<< HEAD
-        transactionDao = new CacheableRelationalDao<>(sessionFactories, Transaction.class, new ShardCalculator<>(shardManager, new ConsistentHashBucketIdExtractor<>()), new RelationalCache<Transaction>() {
-=======
-        transactionDao = new CacheableRelationalDao<>(sessionFactories, Transaction.class, shardManager, new ConsistentHashBucketIdExtractor<>(
-                shardManager), new RelationalCache<Transaction>() {
->>>>>>> 70295f6a
-
-            private Map<String, Object> cache = new HashMap<>();
-
-            @Override
-            public void put(String parentKey, Object key, Transaction entity) {
-                cache.put(StringUtils.join(parentKey, key, ':'), entity);
-            }
-
-            @Override
-            public void put(String parentKey, List<Transaction> entities) {
-                cache.put(parentKey, entities);
-            }
-
-            @Override
-            public void put(String parentKey, int first, int numResults, List<Transaction> entities) {
-                cache.put(StringUtils.join(parentKey, first, numResults, ':'), entities);
-            }
-
-            @Override
-            public boolean exists(String parentKey, Object key) {
-                return cache.containsKey(StringUtils.join(parentKey, key, ':'));
-            }
-
-            @Override
-            public Transaction get(String parentKey, Object key) {
-                return (Transaction) cache.get(StringUtils.join(parentKey, key, ':'));
-            }
-
-            @Override
-            public List<Transaction> select(String parentKey) {
-                return (List<Transaction>) cache.get(parentKey);
-            }
-
-            @Override
-            public List<Transaction> select(String parentKey, int first, int numResults) {
-                return (List<Transaction>) cache.get(StringUtils.join(parentKey, first, numResults, ':'));
-            }
-        });
-<<<<<<< HEAD
-        auditDao = new CacheableRelationalDao<>(sessionFactories, Audit.class, new ShardCalculator<>(shardManager, new ConsistentHashBucketIdExtractor<>()), new RelationalCache<Audit>() {
-=======
-        auditDao = new CacheableRelationalDao<>(sessionFactories, Audit.class, shardManager, new ConsistentHashBucketIdExtractor<>(
-                shardManager), new RelationalCache<Audit>() {
->>>>>>> 70295f6a
-
-            private Map<String, Object> cache = new HashMap<>();
-
-            @Override
-            public void put(String parentKey, Object key, Audit entity) {
-                cache.put(StringUtils.join(parentKey, key, ':'), entity);
-            }
-
-            @Override
-            public void put(String parentKey, List<Audit> entities) {
-                cache.put(parentKey, entities);
-            }
-
-            @Override
-            public void put(String parentKey, int first, int numResults, List<Audit> entities) {
-                cache.put(StringUtils.join(parentKey, first, numResults, ':'), entities);
-            }
-
-            @Override
-            public boolean exists(String parentKey, Object key) {
-                return cache.containsKey(StringUtils.join(parentKey, key, ':'));
-            }
-
-            @Override
-            public Audit get(String parentKey, Object key) {
-                return (Audit) cache.get(StringUtils.join(parentKey, key, ':'));
-            }
-
-            @Override
-            public List<Audit> select(String parentKey) {
-                return (List<Audit>) cache.get(parentKey);
-            }
-
-            @Override
-            public List<Audit> select(String parentKey, int first, int numResults) {
-                return (List<Audit>) cache.get(StringUtils.join(parentKey, first, numResults, ':'));
-            }
-        });
+                sessionFactories,
+                TestEntity.class,
+                new ShardCalculator<>(shardManager, new ConsistentHashBucketIdExtractor<>(shardManager)),
+                new LookupCache<TestEntity>() {
+
+                    private Map<String, TestEntity> cache = new HashMap<>();
+
+                    @Override
+                    public void put(String key, TestEntity entity) {
+                        cache.put(key, entity);
+                    }
+
+                    @Override
+                    public boolean exists(String key) {
+                        return cache.containsKey(key);
+                    }
+
+                    @Override
+                    public TestEntity get(String key) {
+                        return cache.get(key);
+                    }
+                });
+        phoneDao = new CacheableLookupDao<>(sessionFactories,
+                                            Phone.class,
+                                            new ShardCalculator<>(shardManager,
+                                                                  new ConsistentHashBucketIdExtractor<>(shardManager)),
+                                            new LookupCache<Phone>() {
+
+                                                private Map<String, Phone> cache = new HashMap<>();
+
+                                                @Override
+                                                public void put(String key, Phone entity) {
+                                                    cache.put(key, entity);
+                                                }
+
+                                                @Override
+                                                public boolean exists(String key) {
+                                                    return cache.containsKey(key);
+                                                }
+
+                                                @Override
+                                                public Phone get(String key) {
+                                                    return cache.get(key);
+                                                }
+                                            });
+        transactionDao = new CacheableRelationalDao<>(sessionFactories,
+                                                      Transaction.class,
+                                                      new ShardCalculator<>(shardManager,
+                                                                            new ConsistentHashBucketIdExtractor<>(
+                                                                                    shardManager)),
+                                                      new RelationalCache<Transaction>() {
+
+                                                          private Map<String, Object> cache = new HashMap<>();
+
+                                                          @Override
+                                                          public void put(
+                                                                  String parentKey,
+                                                                  Object key,
+                                                                  Transaction entity) {
+                                                              cache.put(StringUtils.join(parentKey, key, ':'), entity);
+                                                          }
+
+                                                          @Override
+                                                          public void put(
+                                                                  String parentKey,
+                                                                  List<Transaction> entities) {
+                                                              cache.put(parentKey, entities);
+                                                          }
+
+                                                          @Override
+                                                          public void put(
+                                                                  String parentKey,
+                                                                  int first,
+                                                                  int numResults,
+                                                                  List<Transaction> entities) {
+                                                              cache.put(StringUtils.join(parentKey,
+                                                                                         first,
+                                                                                         numResults,
+                                                                                         ':'), entities);
+                                                          }
+
+                                                          @Override
+                                                          public boolean exists(String parentKey, Object key) {
+                                                              return cache.containsKey(StringUtils.join(parentKey,
+                                                                                                        key,
+                                                                                                        ':'));
+                                                          }
+
+                                                          @Override
+                                                          public Transaction get(String parentKey, Object key) {
+                                                              return (Transaction) cache.get(StringUtils.join(parentKey,
+                                                                                                              key,
+                                                                                                              ':'));
+                                                          }
+
+                                                          @Override
+                                                          public List<Transaction> select(String parentKey) {
+                                                              return (List<Transaction>) cache.get(parentKey);
+                                                          }
+
+                                                          @Override
+                                                          public List<Transaction> select(
+                                                                  String parentKey,
+                                                                  int first,
+                                                                  int numResults) {
+                                                              return (List<Transaction>) cache.get(StringUtils.join(
+                                                                      parentKey,
+                                                                      first,
+                                                                      numResults,
+                                                                      ':'));
+                                                          }
+                                                      });
+        auditDao = new CacheableRelationalDao<>(sessionFactories,
+                                                Audit.class,
+                                                new ShardCalculator<>(shardManager,
+                                                                      new ConsistentHashBucketIdExtractor<>(shardManager)),
+                                                new RelationalCache<Audit>() {
+
+                                                    private Map<String, Object> cache = new HashMap<>();
+
+                                                    @Override
+                                                    public void put(String parentKey, Object key, Audit entity) {
+                                                        cache.put(StringUtils.join(parentKey, key, ':'), entity);
+                                                    }
+
+                                                    @Override
+                                                    public void put(String parentKey, List<Audit> entities) {
+                                                        cache.put(parentKey, entities);
+                                                    }
+
+                                                    @Override
+                                                    public void put(
+                                                            String parentKey,
+                                                            int first,
+                                                            int numResults,
+                                                            List<Audit> entities) {
+                                                        cache.put(StringUtils.join(parentKey, first, numResults, ':'),
+                                                                  entities);
+                                                    }
+
+                                                    @Override
+                                                    public boolean exists(String parentKey, Object key) {
+                                                        return cache.containsKey(StringUtils.join(parentKey, key, ':'));
+                                                    }
+
+                                                    @Override
+                                                    public Audit get(String parentKey, Object key) {
+                                                        return (Audit) cache.get(StringUtils.join(parentKey, key, ':'));
+                                                    }
+
+                                                    @Override
+                                                    public List<Audit> select(String parentKey) {
+                                                        return (List<Audit>) cache.get(parentKey);
+                                                    }
+
+                                                    @Override
+                                                    public List<Audit> select(
+                                                            String parentKey,
+                                                            int first,
+                                                            int numResults) {
+                                                        return (List<Audit>) cache.get(StringUtils.join(parentKey,
+                                                                                                        first,
+                                                                                                        numResults,
+                                                                                                        ':'));
+                                                    }
+                                                });
     }
 
     @After
@@ -230,23 +260,27 @@
     @Test
     public void testSave() throws Exception {
         TestEntity testEntity = TestEntity.builder()
-                                    .externalId("testId")
-                                    .text("Some Text")
-                                    .build();
+                .externalId("testId")
+                .text("Some Text")
+                .build();
         lookupDao.save(testEntity);
 
         assertEquals(true, lookupDao.exists("testId"));
         assertEquals(false, lookupDao.exists("testId1"));
         Optional<TestEntity> result = lookupDao.get("testId");
-        assertEquals("Some Text", result.get().getText());
+        assertEquals("Some Text",
+                     result.get()
+                             .getText());
 
         testEntity.setText("Some New Text");
         lookupDao.save(testEntity);
         result = lookupDao.get("testId");
-        assertEquals("Some New Text", result.get().getText());
+        assertEquals("Some New Text",
+                     result.get()
+                             .getText());
 
         boolean updateStatus = lookupDao.update("testId", entity -> {
-            if(entity.isPresent()) {
+            if (entity.isPresent()) {
                 TestEntity e = entity.get();
                 e.setText("Updated text");
                 return e;
@@ -256,10 +290,12 @@
 
         assertTrue(updateStatus);
         result = lookupDao.get("testId");
-        assertEquals("Updated text", result.get().getText());
+        assertEquals("Updated text",
+                     result.get()
+                             .getText());
 
         updateStatus = lookupDao.update("testIdxxx", entity -> {
-            if(entity.isPresent()) {
+            if (entity.isPresent()) {
                 TestEntity e = entity.get();
                 e.setText("Updated text");
                 return e;
@@ -273,7 +309,7 @@
     @Test
     public void testScatterGather() throws Exception {
         List<TestEntity> results = lookupDao.scatterGather(DetachedCriteria.forClass(TestEntity.class)
-                .add(Restrictions.eq("externalId", "testId")));
+                                                                   .add(Restrictions.eq("externalId", "testId")));
         assertTrue(results.isEmpty());
 
         TestEntity testEntity = TestEntity.builder()
@@ -282,9 +318,11 @@
                 .build();
         lookupDao.save(testEntity);
         results = lookupDao.scatterGather(DetachedCriteria.forClass(TestEntity.class)
-                .add(Restrictions.eq("externalId", "testId")));
+                                                  .add(Restrictions.eq("externalId", "testId")));
         assertFalse(results.isEmpty());
-        assertEquals("Some Text", results.get(0).getText());
+        assertEquals("Some Text",
+                     results.get(0)
+                             .getText());
     }
 
     @Test
@@ -292,22 +330,27 @@
         final String phoneNumber = "9830968020";
 
         Phone phone = Phone.builder()
-                            .phone(phoneNumber)
-                            .build();
-
-        Phone savedPhone = phoneDao.save(phone).get();
+                .phone(phoneNumber)
+                .build();
+
+        Phone savedPhone = phoneDao.save(phone)
+                .get();
 
         Transaction transaction = Transaction.builder()
-                                    .transactionId("testTxn")
-                                    .to("9830703153")
-                                    .amount(100)
-                                    .phone(savedPhone)
-                                    .build();
-
-        transactionDao.save(savedPhone.getPhone(), transaction).get();
+                .transactionId("testTxn")
+                .to("9830703153")
+                .amount(100)
+                .phone(savedPhone)
+                .build();
+
+        transactionDao.save(savedPhone.getPhone(), transaction)
+                .get();
         {
-            Transaction resultTx = transactionDao.get(phoneNumber, "testTxn").get();
-            assertEquals(phoneNumber, resultTx.getPhone().getPhone());
+            Transaction resultTx = transactionDao.get(phoneNumber, "testTxn")
+                    .get();
+            assertEquals(phoneNumber,
+                         resultTx.getPhone()
+                                 .getPhone());
             assertTrue(transactionDao.exists(phoneNumber, "testTxn"));
             assertFalse(transactionDao.exists(phoneNumber, "testTxn1"));
         }
@@ -320,21 +363,23 @@
         saveAudit(phoneNumber, "testTxn", "Completed");
 
         assertEquals(3, auditDao.count(phoneNumber, DetachedCriteria.forClass(Audit.class)
-                                                        .add(Restrictions.eq("transaction.transactionId", "testTxn"))));
+                .add(Restrictions.eq("transaction.transactionId", "testTxn"))));
 
         List<Audit> audits = auditDao.select(phoneNumber, DetachedCriteria.forClass(Audit.class)
-                                                        .add(Restrictions.eq("transaction.transactionId", "testTxn")), 0, 10);
-        assertEquals("Started", audits.get(0).getText());
+                .add(Restrictions.eq("transaction.transactionId", "testTxn")), 0, 10);
+        assertEquals("Started",
+                     audits.get(0)
+                             .getText());
 
     }
 
     private void saveAudit(String phone, String transaction, String text) throws Exception {
         auditDao.save(phone, Audit.builder()
-                                                    .text(text)
-                                                    .transaction(Transaction.builder()
-                                                                    .transactionId(transaction)
-                                                                    .build())
-                                                    .build());
+                .text(text)
+                .transaction(Transaction.builder()
+                                     .transactionId(transaction)
+                                     .build())
+                .build());
     }
 
     @Test
@@ -362,9 +407,9 @@
                 .build();
 
         Audit started = Audit.builder()
-                            .text("Started")
-                            .transaction(transaction)
-                            .build();
+                .text("Started")
+                .transaction(transaction)
+                .build();
 
         Audit completed = Audit.builder()
                 .text("Completed")
